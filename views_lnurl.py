"""
LNURL endpoints for Bitcoin Switch with Taproot Assets support.

This module handles LNURL payment flows for both standard Lightning Network
payments and Taproot Asset payments. It includes RFQ (Request for Quote)
functionality for asset pricing and payment processing.
"""
from http import HTTPStatus
from typing import Dict, Optional, Tuple, Union, Any
from datetime import datetime, timezone

from fastapi import APIRouter, Query, Request, HTTPException
from fastapi.responses import JSONResponse
from lnbits.core.services import create_invoice
from lnbits.core.crud import get_wallet
from lnbits.utils.exchange_rates import fiat_amount_as_satoshis
from loguru import logger

from .crud import (
    create_bitcoinswitch_payment,
    delete_bitcoinswitch_payment,
    get_bitcoinswitch,
    get_bitcoinswitch_payment,
    update_bitcoinswitch_payment,
)
from .services.taproot_integration import TaprootIntegration
from .services.rate_service import RateService
from .models import Switch, BitcoinswitchPayment
from .services.config import config

# Router for LNURL endpoints
bitcoinswitch_lnurl_router = APIRouter(prefix="/api/v1/lnurl")


def is_asset_enabled_switch(switch: Optional[Switch]) -> bool:
    """
    Check if a switch is configured to accept Taproot Assets.

    Args:
        switch: The switch configuration to check

    Returns:
        bool: True if the switch accepts Taproot Assets and has asset IDs configured
    """
    return bool(
        switch and
        switch.accepts_assets and
        switch.accepted_asset_ids
    )


async def validate_switch_params(
    switch: Any,
    pin: int,
    duration: int,
    variable: bool,
    comment: bool
) -> bool:
    """
    Validate switch parameters match configuration.

    Args:
        switch: Switch configuration
        pin: GPIO pin number
        duration: Activation duration
        variable: Variable time flag
        comment: Comment enabled flag

    Returns:
        bool: True if parameters are valid
    """
    for _switch in switch.switches:
        if (
            _switch.pin == pin and
            _switch.duration == duration and
            bool(_switch.variable) == bool(variable) and
            bool(_switch.comment) == bool(comment)
        ):
            return True
    return False


async def validate_taproot_payment(
    current_switch: Switch,
    asset_id: str,
    switch_wallet: str,
    user_id: str,
    bitcoinswitch_payment: BitcoinswitchPayment,
) -> Tuple[bool, Optional[str]]:
    """
    Validate Taproot Asset payment requirements.

    Checks if:
    - Switch accepts assets
    - Taproot is available
    - Asset ID is valid
    - Rate quote is valid and within tolerance

    Args:
        current_switch: Switch configuration
        asset_id: Taproot Asset ID
        switch_wallet: Wallet ID
        user_id: User ID
        bitcoinswitch_payment: Payment record

    Returns:
        Tuple[bool, Optional[str]]: (is_valid, error_message if invalid)
    """
    # Verify basic requirements
    if not is_asset_enabled_switch(current_switch):
        return False, None

<<<<<<< HEAD
    # Verify taproot is available
    taproot_available, _ = await TaprootIntegration.is_taproot_available()
    if not taproot_available:
=======
    if not await TaprootIntegration.is_taproot_available():
>>>>>>> 2a031b22
        return False, None

    if not asset_id or asset_id not in current_switch.accepted_asset_ids:
        return False, "Invalid asset ID for this switch"

    # Check rate quote validity
    if all([
        bitcoinswitch_payment.quoted_rate,
        bitcoinswitch_payment.quoted_at,
        bitcoinswitch_payment.asset_amount
    ]):
        if RateService.is_rate_expired(bitcoinswitch_payment.quoted_at):
            return False, "Price quote has expired. Please scan the QR code again for current pricing."
        
        current_rate = await RateService.get_current_rate(
            asset_id=asset_id,
            wallet_id=switch_wallet,
            user_id=user_id,
            asset_amount=bitcoinswitch_payment.asset_amount
        )
        
        if current_rate and not RateService.is_rate_within_tolerance(
            bitcoinswitch_payment.quoted_rate,
            current_rate
        ):
            return False, "Exchange rate has changed significantly. Please scan the QR code again for current pricing."
    
    return True, None


def create_error_response(message: str, status_code: int = HTTPStatus.BAD_REQUEST) -> JSONResponse:
    """Create standardized error response."""
    return JSONResponse(
        status_code=status_code,
        content={"status": "ERROR", "reason": message}
    )


@bitcoinswitch_lnurl_router.get(
    "{bitcoinswitch_id}",
    status_code=HTTPStatus.OK,
    name="bitcoinswitch.lnurl_params",
)
async def lnurl_params(
    request: Request,
    bitcoinswitch_id: str,
    pin: str,
    amount: str,
    duration: str,
    variable: bool = Query(None),
    comment: bool = Query(None),
) -> JSONResponse:
    """
    Handle initial LNURL parameter request.
    
    Creates payment record and returns LNURL response with payment options.
    Supports both standard Lightning and Taproot Asset payments.
    """
    # Validate switch exists
    switch = await get_bitcoinswitch(bitcoinswitch_id)
    if not switch:
        return create_error_response(
            f"Bitcoin Switch {bitcoinswitch_id} not found",
            HTTPStatus.NOT_FOUND
        )

    try:
        # Calculate payment amount
        price_msat = int(
            (
                await fiat_amount_as_satoshis(float(amount), switch.currency)
                if switch.currency != "sat"
                else float(amount)
            )
            * 1000
        )
    except ValueError as e:
        logger.error(f"Invalid amount format: {amount}", error=str(e))
        return create_error_response("Invalid amount format")

    # Validate parameters
    try:
        pin_int = int(pin)
        duration_int = int(duration)
    except ValueError:
        return create_error_response("Invalid pin or duration format")

    if not await validate_switch_params(switch, pin_int, duration_int, variable, comment):
        return create_error_response("Invalid switch parameters")

    # Create payment record
    bitcoinswitch_payment = await create_bitcoinswitch_payment(
        bitcoinswitch_id=switch.id,
        payload=duration,
        amount_msat=price_msat,
        pin=pin_int,
        payment_hash="not yet set",
    )
    if not bitcoinswitch_payment:
        return create_error_response("Failed to create payment record")

    # Build basic LNURL response
    callback_url = str(
        request.url_for(
            "bitcoinswitch.lnurl_callback",
            payment_id=bitcoinswitch_payment.id
        )
    )
    
    resp = {
        "tag": "payRequest",
        "callback": f"{callback_url}?variable={variable}",
        "minSendable": price_msat,
        "maxSendable": price_msat,
        "commentAllowed": config.max_comment_length,
        "metadata": switch.lnurlpay_metadata,
    }

    # Handle Taproot Asset support
    current_switch = next(
        (s for s in switch.switches if s.pin == pin_int),
        None
    )
    
<<<<<<< HEAD
    taproot_available, _ = await TaprootIntegration.is_taproot_available()
    if is_asset_enabled_switch(current_switch) and taproot_available:
        resp["acceptsAssets"] = True
        resp["acceptedAssetIds"] = current_switch.accepted_asset_ids
        resp["assetMetadata"] = {
            "supportsRfq": True,
            "message": "This switch accepts Taproot Assets via RFQ - pay with either sats or assets",
            "rfqEnabled": True
        }
        
        # For asset-accepting switches, we need to use RFQ to determine the sat amount
        if not current_switch.accepted_asset_ids:
            logger.error("Asset-accepting switch has no accepted_asset_ids configured")
            return {"status": "ERROR", "reason": "Switch is configured to accept assets but no asset IDs are specified"}
        
        asset_id = current_switch.accepted_asset_ids[0]  # Use first accepted asset
        asset_amount = int(current_switch.amount)  # The switch's configured asset amount
        
        # Get wallet info for invoice creation
        wallet = await get_wallet(switch.wallet)
        if wallet:
            try:
                # Create an invoice for the switch's asset amount
                from lnbits.extensions.taproot_assets.services.invoice_service import InvoiceService
                from lnbits.extensions.taproot_assets.models import TaprootInvoiceRequest
                
                rfq_request = TaprootInvoiceRequest(
                    asset_id=asset_id,
                    amount=asset_amount,
                    description=f"{switch.title} - LNURL rate check",
                    expiry=300  # 5 minutes
                )
                
                rfq_invoice = await InvoiceService.create_invoice(
                    data=rfq_request,
                    user_id=wallet.user,
                    wallet_id=switch.wallet
                )
                
                # Decode the invoice to get the sat amount that RFQ determined
                from lnbits.bolt11 import decode as bolt11_decode
                decoded = bolt11_decode(rfq_invoice.payment_request)
                
                if decoded.amount_msat:
                    # Set LNURL amounts based on what RFQ returned
                    resp["minSendable"] = decoded.amount_msat
                    resp["maxSendable"] = decoded.amount_msat
                    
                    # Store the RFQ details for validation in callback
                    bitcoinswitch_payment.rfq_invoice_hash = rfq_invoice.payment_hash
                    bitcoinswitch_payment.rfq_asset_amount = asset_amount
                    bitcoinswitch_payment.rfq_sat_amount = decoded.amount_msat / 1000
                    await update_bitcoinswitch_payment(bitcoinswitch_payment)
                else:
                    logger.warning("RFQ invoice has no amount, falling back to price_msat")
                    
            except Exception as e:
                logger.error(f"Failed to create RFQ invoice for LNURL: {e}")
                # Fall back to original price_msat if RFQ fails
    
=======
    if is_asset_enabled_switch(current_switch) and await TaprootIntegration.is_taproot_available():
        await handle_taproot_params(
            switch=switch,
            current_switch=current_switch,
            bitcoinswitch_payment=bitcoinswitch_payment,
            resp=resp
        )

    # Add optional parameters
>>>>>>> 2a031b22
    if comment:
        resp["commentAllowed"] = config.max_comment_length
    if variable is True:
        resp["maxSendable"] = price_msat * 360

    return JSONResponse(content=resp)


async def handle_taproot_params(
    switch: Any,
    current_switch: Switch,
    bitcoinswitch_payment: BitcoinswitchPayment,
    resp: Dict[str, Any]
) -> None:
    """Handle Taproot Asset specific LNURL parameters."""
    resp["acceptsAssets"] = True
    resp["acceptedAssetIds"] = current_switch.accepted_asset_ids
    resp["assetMetadata"] = {
        "supportsRfq": True,
        "message": "This switch accepts Taproot Assets via RFQ - pay with either sats or assets",
        "rfqEnabled": True
    }

    # Verify asset configuration
    if not current_switch.accepted_asset_ids:
        raise HTTPException(
            status_code=HTTPStatus.BAD_REQUEST,
            detail="Switch is configured to accept assets but no asset IDs are specified"
        )

    wallet = await get_wallet(switch.wallet)
    if not wallet:
        raise HTTPException(
            status_code=HTTPStatus.NOT_FOUND,
            detail="Wallet not found"
        )

    try:
        await handle_rfq_quote(
            switch=switch,
            current_switch=current_switch,
            wallet=wallet,
            bitcoinswitch_payment=bitcoinswitch_payment,
            resp=resp
        )
    except Exception as e:
        logger.error("Failed to create RFQ quote", error=str(e))
        # Continue with original price_msat


async def handle_rfq_quote(
    switch: Any,
    current_switch: Switch,
    wallet: Any,
    bitcoinswitch_payment: BitcoinswitchPayment,
    resp: Dict[str, Any]
) -> None:
    """Handle RFQ quote creation for Taproot Asset payments."""
    from lnbits.extensions.taproot_assets.services.invoice_service import InvoiceService
    from lnbits.extensions.taproot_assets.models import TaprootInvoiceRequest
    from lnbits.bolt11 import decode as bolt11_decode

    asset_id = current_switch.accepted_asset_ids[0]
    asset_amount = int(current_switch.amount)

    rfq_request = TaprootInvoiceRequest(
        asset_id=asset_id,
        amount=asset_amount,
        description=f"{switch.title} - LNURL rate check",
        expiry=config.taproot_quote_expiry
    )

    rfq_invoice = await InvoiceService.create_invoice(
        data=rfq_request,
        user_id=wallet.user,
        wallet_id=switch.wallet
    )

    decoded = bolt11_decode(rfq_invoice.payment_request)
    if decoded.amount_msat:
        resp["minSendable"] = decoded.amount_msat
        resp["maxSendable"] = decoded.amount_msat

        bitcoinswitch_payment.rfq_invoice_hash = rfq_invoice.payment_hash
        bitcoinswitch_payment.rfq_asset_amount = asset_amount
        bitcoinswitch_payment.rfq_sat_amount = decoded.amount_msat / 1000
        await update_bitcoinswitch_payment(bitcoinswitch_payment)


@bitcoinswitch_lnurl_router.get(
    "/cb/{payment_id}",
    status_code=HTTPStatus.OK,
    name="bitcoinswitch.lnurl_callback",
)
async def lnurl_callback(
    payment_id: str,
    variable: bool = Query(None),
    amount: int = Query(None),
    comment: str = Query(None),
    asset_id: Optional[str] = Query(None),
) -> JSONResponse:
    """
    Handle LNURL callback request.
    
    Creates Lightning invoice or Taproot Asset invoice based on payment type.
    Supports variable time calculations and comments.
    """
    # Validate payment exists
    bitcoinswitch_payment = await get_bitcoinswitch_payment(payment_id)
    if not bitcoinswitch_payment:
        return create_error_response("Payment not found", HTTPStatus.NOT_FOUND)

    # Validate switch exists
    switch = await get_bitcoinswitch(bitcoinswitch_payment.bitcoinswitch_id)
    if not switch:
        await delete_bitcoinswitch_payment(payment_id)
        return create_error_response("Bitcoin Switch not found", HTTPStatus.NOT_FOUND)

    if not amount:
        return create_error_response("No amount provided")

    # Get switch configuration
    current_switch = next(
        (s for s in switch.switches if s.pin == bitcoinswitch_payment.pin),
        None
    )

    # Get wallet
    wallet = await get_wallet(switch.wallet)
    if not wallet:
        return create_error_response("Wallet not found", HTTPStatus.NOT_FOUND)

<<<<<<< HEAD
    # If no asset_id provided but switch accepts assets, use first accepted asset
    taproot_available, _ = await TaprootIntegration.is_taproot_available()
    if (is_asset_enabled_switch(current_switch) and 
        taproot_available and
        not asset_id):
        asset_id = current_switch.accepted_asset_ids[0]
    
    # Validate taproot payment requirements
    is_valid, error_message = await validate_taproot_payment(
        current_switch=current_switch,
        asset_id=asset_id,
        switch_wallet=switch.wallet,
        user_id=wallet.user,
        bitcoinswitch_payment=bitcoinswitch_payment
    )
=======
    # Handle Taproot Asset payments
    if (is_asset_enabled_switch(current_switch) and 
        await TaprootIntegration.is_taproot_available()):
        
        # Use first accepted asset if none specified
        if not asset_id or asset_id not in current_switch.accepted_asset_ids:
            asset_id = current_switch.accepted_asset_ids[0]
>>>>>>> 2a031b22

        # Validate Taproot payment
        is_valid, error_message = await validate_taproot_payment(
            current_switch=current_switch,
            asset_id=asset_id,
            switch_wallet=switch.wallet,
            user_id=wallet.user,
            bitcoinswitch_payment=bitcoinswitch_payment
        )

        if not is_valid:
            if error_message:
                return create_error_response(error_message)
            
            if is_asset_enabled_switch(current_switch):
                return create_error_response(
                    "This switch only accepts Taproot Asset payments. "
                    "Please use a wallet that supports Taproot Assets."
                )
        else:
            return await handle_taproot_payment(
                switch=switch,
                current_switch=current_switch,
                bitcoinswitch_payment=bitcoinswitch_payment,
                wallet=wallet,
                amount=amount,
                asset_id=asset_id,
                comment=comment,
                variable=variable,
                payment_id=payment_id
            )

    # Handle standard Lightning payment
    return await handle_lightning_payment(
        switch=switch,
        bitcoinswitch_payment=bitcoinswitch_payment,
        amount=amount,
        comment=comment,
        variable=variable,
        payment_id=payment_id
    )


async def handle_lightning_payment(
    switch: Any,
    bitcoinswitch_payment: BitcoinswitchPayment,
    amount: int,
    comment: Optional[str],
    variable: bool,
    payment_id: str
) -> JSONResponse:
    """Handle standard Lightning Network payment."""
    payment = await create_invoice(
        wallet_id=switch.wallet,
        amount=int(amount / 1000),
        memo=f"{switch.title} ({bitcoinswitch_payment.payload} ms)",
        unhashed_description=switch.lnurlpay_metadata.encode(),
        extra={
            "tag": "Switch",
            "pin": str(bitcoinswitch_payment.pin),
            "amount": str(int(amount)),
            "comment": comment,
            "variable": variable,
            "id": payment_id,
        },
    )

    bitcoinswitch_payment.payment_hash = payment.payment_hash
    await update_bitcoinswitch_payment(bitcoinswitch_payment)

    return JSONResponse(content={
        "pr": payment.bolt11,
        "successAction": {
            "tag": "message",
            "message": f"{int(amount / 1000)}sats sent",
        },
        "routes": [],
    })


async def handle_taproot_payment(
    switch: Any,
    current_switch: Switch,
    bitcoinswitch_payment: BitcoinswitchPayment,
    wallet: Any,
    amount: int,
    asset_id: str,
    comment: Optional[str],
    variable: bool,
    payment_id: str
) -> JSONResponse:
    """Handle Taproot Asset payment."""
    requested_sats = amount / 1000
    
    # Calculate asset amount
    asset_amount = calculate_asset_amount(
        bitcoinswitch_payment=bitcoinswitch_payment,
        requested_sats=requested_sats,
        current_switch=current_switch
    )

    # Create Taproot Asset invoice
    taproot_result, taproot_error = await TaprootIntegration.create_rfq_invoice(
        asset_id=asset_id,
        amount=asset_amount,
        description=f"{switch.title} ({bitcoinswitch_payment.payload} ms)",
        wallet_id=switch.wallet,
        user_id=wallet.user,
        extra={
            "pin": str(bitcoinswitch_payment.pin),
            "amount": str(int(amount)),
            "comment": comment,
            "variable": variable,
            "id": payment_id,
            "switch_id": switch.id,
            "payload": bitcoinswitch_payment.payload,
            "asset_amount": str(asset_amount)
        },
        expiry=config.taproot_payment_expiry
    )

    if not taproot_result or taproot_error:
        logger.error("Failed to create RFQ invoice", error=taproot_error)
        return create_error_response("Failed to create Taproot Asset invoice")

    # Update payment record
    bitcoinswitch_payment.payment_hash = taproot_result["payment_hash"]
    bitcoinswitch_payment.is_taproot = True
    bitcoinswitch_payment.asset_id = asset_id
    await update_bitcoinswitch_payment(bitcoinswitch_payment)

    return JSONResponse(content={
        "pr": taproot_result["payment_request"],
        "successAction": {
            "tag": "message",
            "message": f"{asset_amount} units of {asset_id} requested",
        },
        "routes": [],
    })


def calculate_asset_amount(
    bitcoinswitch_payment: BitcoinswitchPayment,
    requested_sats: float,
    current_switch: Switch
) -> int:
    """Calculate asset amount based on RFQ rate or switch configuration."""
    if all([
        hasattr(bitcoinswitch_payment, 'rfq_sat_amount'),
        hasattr(bitcoinswitch_payment, 'rfq_asset_amount'),
        bitcoinswitch_payment.rfq_sat_amount is not None,
        bitcoinswitch_payment.rfq_asset_amount is not None,
        bitcoinswitch_payment.rfq_asset_amount > 0
    ]):
        rate_per_asset = bitcoinswitch_payment.rfq_sat_amount / bitcoinswitch_payment.rfq_asset_amount
        asset_amount = int(requested_sats / rate_per_asset)
        return max(1, asset_amount)
    else:
        asset_amount = int(current_switch.amount)
        logger.warning(f"No RFQ rate data, using switch config: {asset_amount} assets")
        return asset_amount<|MERGE_RESOLUTION|>--- conflicted
+++ resolved
@@ -110,13 +110,9 @@
     if not is_asset_enabled_switch(current_switch):
         return False, None
 
-<<<<<<< HEAD
     # Verify taproot is available
     taproot_available, _ = await TaprootIntegration.is_taproot_available()
     if not taproot_available:
-=======
-    if not await TaprootIntegration.is_taproot_available():
->>>>>>> 2a031b22
         return False, None
 
     if not asset_id or asset_id not in current_switch.accepted_asset_ids:
@@ -231,7 +227,7 @@
         "callback": f"{callback_url}?variable={variable}",
         "minSendable": price_msat,
         "maxSendable": price_msat,
-        "commentAllowed": config.max_comment_length,
+        "commentAllowed": 255,
         "metadata": switch.lnurlpay_metadata,
     }
 
@@ -241,80 +237,22 @@
         None
     )
     
-<<<<<<< HEAD
     taproot_available, _ = await TaprootIntegration.is_taproot_available()
     if is_asset_enabled_switch(current_switch) and taproot_available:
-        resp["acceptsAssets"] = True
-        resp["acceptedAssetIds"] = current_switch.accepted_asset_ids
-        resp["assetMetadata"] = {
-            "supportsRfq": True,
-            "message": "This switch accepts Taproot Assets via RFQ - pay with either sats or assets",
-            "rfqEnabled": True
-        }
-        
-        # For asset-accepting switches, we need to use RFQ to determine the sat amount
-        if not current_switch.accepted_asset_ids:
-            logger.error("Asset-accepting switch has no accepted_asset_ids configured")
-            return {"status": "ERROR", "reason": "Switch is configured to accept assets but no asset IDs are specified"}
-        
-        asset_id = current_switch.accepted_asset_ids[0]  # Use first accepted asset
-        asset_amount = int(current_switch.amount)  # The switch's configured asset amount
-        
-        # Get wallet info for invoice creation
-        wallet = await get_wallet(switch.wallet)
-        if wallet:
-            try:
-                # Create an invoice for the switch's asset amount
-                from lnbits.extensions.taproot_assets.services.invoice_service import InvoiceService
-                from lnbits.extensions.taproot_assets.models import TaprootInvoiceRequest
-                
-                rfq_request = TaprootInvoiceRequest(
-                    asset_id=asset_id,
-                    amount=asset_amount,
-                    description=f"{switch.title} - LNURL rate check",
-                    expiry=300  # 5 minutes
-                )
-                
-                rfq_invoice = await InvoiceService.create_invoice(
-                    data=rfq_request,
-                    user_id=wallet.user,
-                    wallet_id=switch.wallet
-                )
-                
-                # Decode the invoice to get the sat amount that RFQ determined
-                from lnbits.bolt11 import decode as bolt11_decode
-                decoded = bolt11_decode(rfq_invoice.payment_request)
-                
-                if decoded.amount_msat:
-                    # Set LNURL amounts based on what RFQ returned
-                    resp["minSendable"] = decoded.amount_msat
-                    resp["maxSendable"] = decoded.amount_msat
-                    
-                    # Store the RFQ details for validation in callback
-                    bitcoinswitch_payment.rfq_invoice_hash = rfq_invoice.payment_hash
-                    bitcoinswitch_payment.rfq_asset_amount = asset_amount
-                    bitcoinswitch_payment.rfq_sat_amount = decoded.amount_msat / 1000
-                    await update_bitcoinswitch_payment(bitcoinswitch_payment)
-                else:
-                    logger.warning("RFQ invoice has no amount, falling back to price_msat")
-                    
-            except Exception as e:
-                logger.error(f"Failed to create RFQ invoice for LNURL: {e}")
-                # Fall back to original price_msat if RFQ fails
-    
-=======
-    if is_asset_enabled_switch(current_switch) and await TaprootIntegration.is_taproot_available():
-        await handle_taproot_params(
-            switch=switch,
-            current_switch=current_switch,
-            bitcoinswitch_payment=bitcoinswitch_payment,
-            resp=resp
-        )
+        try:
+            await handle_taproot_params(
+                switch=switch,
+                current_switch=current_switch,
+                bitcoinswitch_payment=bitcoinswitch_payment,
+                resp=resp
+            )
+        except Exception as e:
+            logger.error(f"Failed to handle Taproot params: {e}")
+            # Continue with original price_msat
 
     # Add optional parameters
->>>>>>> 2a031b22
     if comment:
-        resp["commentAllowed"] = config.max_comment_length
+        resp["commentAllowed"] = 1500
     if variable is True:
         resp["maxSendable"] = price_msat * 360
 
@@ -382,7 +320,7 @@
         asset_id=asset_id,
         amount=asset_amount,
         description=f"{switch.title} - LNURL rate check",
-        expiry=config.taproot_quote_expiry
+        expiry=300  # 5 minutes
     )
 
     rfq_invoice = await InvoiceService.create_invoice(
@@ -445,31 +383,13 @@
     if not wallet:
         return create_error_response("Wallet not found", HTTPStatus.NOT_FOUND)
 
-<<<<<<< HEAD
-    # If no asset_id provided but switch accepts assets, use first accepted asset
+    # Handle Taproot Asset payments
     taproot_available, _ = await TaprootIntegration.is_taproot_available()
-    if (is_asset_enabled_switch(current_switch) and 
-        taproot_available and
-        not asset_id):
-        asset_id = current_switch.accepted_asset_ids[0]
-    
-    # Validate taproot payment requirements
-    is_valid, error_message = await validate_taproot_payment(
-        current_switch=current_switch,
-        asset_id=asset_id,
-        switch_wallet=switch.wallet,
-        user_id=wallet.user,
-        bitcoinswitch_payment=bitcoinswitch_payment
-    )
-=======
-    # Handle Taproot Asset payments
-    if (is_asset_enabled_switch(current_switch) and 
-        await TaprootIntegration.is_taproot_available()):
+    if (is_asset_enabled_switch(current_switch) and taproot_available):
         
         # Use first accepted asset if none specified
-        if not asset_id or asset_id not in current_switch.accepted_asset_ids:
+        if not asset_id:
             asset_id = current_switch.accepted_asset_ids[0]
->>>>>>> 2a031b22
 
         # Validate Taproot payment
         is_valid, error_message = await validate_taproot_payment(
@@ -588,7 +508,7 @@
             "payload": bitcoinswitch_payment.payload,
             "asset_amount": str(asset_amount)
         },
-        expiry=config.taproot_payment_expiry
+        expiry=3600  # 1 hour
     )
 
     if not taproot_result or taproot_error:
